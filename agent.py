--- conflicted
+++ resolved
@@ -3,11 +3,7 @@
 import logging
 import re
 import time
-<<<<<<< HEAD
 from datetime import datetime, timezone
-=======
-from datetime import datetime
->>>>>>> 4999ebdb
 from enum import Enum, auto
 from typing import Optional, Dict, Any, Set, Iterable
 from dotenv import load_dotenv
@@ -92,7 +88,6 @@
             vad=silero.VAD.load(),
         )
 
-<<<<<<< HEAD
     def get_formatted_timestamp(self) -> str:
         """Get current timestamp in ISO 8601 format with timezone.
         
@@ -133,98 +128,6 @@
             f"Call lifecycle summary: started at {start_timestamp}, "
             f"ended at {end_timestamp}, duration: {duration_str}"
         )
-=======
-    def _format_log_message(self, event: str, metadata: Dict[str, Any] = None) -> str:
-        """Format a standardized log message for call events.
-        
-        Args:
-            event: The event type (e.g., 'CALL_START', 'PHRASE_DETECTED')
-            metadata: Optional metadata dictionary to include in the log
-            
-        Returns:
-            Formatted log message string with consistent structure
-        """
-        if metadata is None:
-            metadata = {}
-        
-        # Create base log structure
-        log_data = {
-            "event": event,
-            "timestamp": datetime.now().isoformat(),
-            "state": self._call_state.name,
-            "call_id": getattr(self, '_call_id', None),
-        }
-        
-        # Add call session data if available
-        if hasattr(self, 'call_session') and self.call_session:
-            if self.call_session.start_time:
-                log_data["call_start"] = datetime.fromtimestamp(self.call_session.start_time).isoformat()
-            duration = self.call_session.get_duration()
-            if duration is not None:
-                log_data["duration"] = round(duration, 3)
-        
-        # Add any additional metadata
-        log_data.update(metadata)
-        
-        # Create readable log message
-        base_msg = f"[{event}] state={self._call_state.name}"
-        
-        # Add key metadata to the readable part
-        if "duration" in log_data:
-            base_msg += f" duration={log_data['duration']}s"
-        if "phrase" in metadata:
-            base_msg += f" phrase='{metadata['phrase']}'"
-        if "error" in metadata:
-            base_msg += f" error='{metadata['error']}'"
-        
-        # Add structured data as JSON for parsing
-        base_msg += f" | {json.dumps(log_data, separators=(',', ':'))}"
-        
-        return base_msg
-
-    def _log_call_event(self, event: str, metadata: Dict[str, Any] = None):
-        """Log a call event with standardized format.
-        
-        Args:
-            event: The event type to log
-            metadata: Optional metadata to include
-        """
-        message = self._format_log_message(event, metadata)
-        logger.info(message)
-
-    def _log_call_error(self, error_message: str, exception: Exception = None, metadata: Dict[str, Any] = None):
-        """Log a call error with standardized format.
-        
-        Args:
-            error_message: Human-readable error description
-            exception: Optional exception object
-            metadata: Optional additional metadata
-        """
-        if metadata is None:
-            metadata = {}
-        
-        metadata["error"] = error_message
-        if exception:
-            metadata["exception_type"] = type(exception).__name__
-            metadata["exception_message"] = str(exception)
-        
-        message = self._format_log_message("ERROR", metadata)
-        logger.error(message, exc_info=exception is not None)
-
-    def _log_call_debug(self, debug_message: str, metadata: Dict[str, Any] = None):
-        """Log debug information with standardized format.
-        
-        Args:
-            debug_message: Debug message to log
-            metadata: Optional additional metadata
-        """
-        if metadata is None:
-            metadata = {}
-        
-        metadata["debug_message"] = debug_message
-        message = self._format_log_message("DEBUG", metadata)
-        logger.debug(message)
->>>>>>> 4999ebdb
 
     async def on_enter(self):
         """Called when the agent enters a call."""
@@ -234,15 +137,8 @@
             self.call_session.start_call()
             self._agent_session = self.session  # Store the session from parent class
 
-<<<<<<< HEAD
             # Log call start with timestamp
             self._log_call_start_timestamp()
-=======
-            # Log call start event
-            self._log_call_event("CALL_START", {
-                "start_time": datetime.fromtimestamp(self.call_session.start_time).isoformat()
-            })
->>>>>>> 4999ebdb
 
             # Set initial states
             self.is_speaking = False
