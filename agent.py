--- conflicted
+++ resolved
@@ -455,14 +455,11 @@
             duration = self.call_session.get_duration()
             if duration is not None:
                 self._call_metadata["duration"] = duration
-<<<<<<< HEAD
-                self._log_call_event("CALL_DURATION", {"duration": duration})
-=======
+
                 logger.info(f"Call duration: {duration:.2f} seconds")
             
             # Disconnect from LiveKit room if connected
             await self._disconnect_from_room()
->>>>>>> 47a1595b
                 
             # Clean up call resources
             self._cleanup_call_resources()
@@ -472,11 +469,9 @@
             self._log_call_event("CALL_TERMINATED", {"status": "success"})
             
         except Exception as e:
-<<<<<<< HEAD
-            self._log_call_error("Error during call termination", e)
-=======
+
             logger.error(f"Error during call termination cleanup: {e}", exc_info=True)
->>>>>>> 47a1595b
+            
             await self._set_call_state(CallState.ERROR, error=str(e))
             # Still try to clean up resources
             try:
