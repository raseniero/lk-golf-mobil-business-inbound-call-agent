--- conflicted
+++ resolved
@@ -212,81 +212,6 @@
             # Skip empty or whitespace-only input
             return
             
-<<<<<<< HEAD
-        # Normalize the input for case-insensitive matching
-        normalized_input = text.lower().strip()
-        logger.debug(f"Processing input: '{normalized_input}'")
-        
-        # Split the input into words for more precise matching
-        words = normalized_input.split()
-        logger.debug(f"  Words in input: {words}")
-        
-        # Check if any termination phrase is in the input
-        for phrase in self.termination_phrases:
-            # Normalize the phrase for matching
-            normalized_phrase = phrase.lower()
-            logger.debug(f"  Checking against phrase: '{normalized_phrase}'")
-            
-            # Check for exact match first
-            if normalized_input == normalized_phrase:
-                logger.debug(f"    Exact match found for '{normalized_phrase}'")
-                await self._handle_termination_phrase(phrase)
-                return
-                
-            # Check if the phrase is a complete word in the input
-            if normalized_phrase in words:
-                logger.debug(f"    Complete word match for '{normalized_phrase}' in words: {words}")
-                await self._handle_termination_phrase(phrase)
-                return
-            
-            # Check for phrase at the start of the input with word boundary
-            if normalized_input.startswith(normalized_phrase):
-                # Check if it's followed by a non-word character or end of string
-                next_char_pos = len(normalized_phrase)
-                if next_char_pos >= len(normalized_input):
-                    logger.debug(f"    Start match (end of string) for '{normalized_phrase}' in '{normalized_input}'")
-                    await self._handle_termination_phrase(phrase)
-                    return
-                elif not normalized_input[next_char_pos].isalnum():
-                    logger.debug(f"    Start match with boundary for '{normalized_phrase}' in '{normalized_input}'")
-                    await self._handle_termination_phrase(phrase)
-                    return
-                else:
-                    logger.debug(f"    Partial start match (word continues) for '{normalized_phrase}' in '{normalized_input}'")
-            
-            # Check for phrase at the end of the input with word boundary
-            if normalized_input.endswith(normalized_phrase):
-                # Check if it's preceded by a non-word character or start of string
-                prev_char_pos = len(normalized_input) - len(normalized_phrase) - 1
-                if prev_char_pos < 0:
-                    logger.debug(f"    End match (start of string) for '{normalized_phrase}' in '{normalized_input}'")
-                    await self._handle_termination_phrase(phrase)
-                    return
-                elif not normalized_input[prev_char_pos].isalnum():
-                    logger.debug(f"    End match with boundary for '{normalized_phrase}' in '{normalized_input}'")
-                    await self._handle_termination_phrase(phrase)
-                    return
-                else:
-                    logger.debug(f"    Partial end match (word continues) for '{normalized_phrase}' in '{normalized_input}'")
-            
-            # Check for phrase in the middle of the input with word boundaries
-            if f' {normalized_phrase} ' in f' {normalized_input} ':
-                logger.debug(f"    Middle match for '{normalized_phrase}' in '{normalized_input}'")
-                await self._handle_termination_phrase(phrase)
-                return
-                
-            # Check for phrase followed by punctuation
-            for punct in ['.', ',', '!', '?']:
-                if f' {normalized_phrase}{punct}' in f' {normalized_input} ':
-                    logger.debug(f"    Punctuation match for '{normalized_phrase}{punct}' in '{normalized_input}'")
-                    await self._handle_termination_phrase(phrase)
-                    return
-        
-        # If we get here, no termination phrase was found
-        logger.debug("  No termination phrase found in input")
-        
-        logger.debug(f"  No termination phrase found in '{normalized_input}'")
-=======
         logger.debug(f"Processing input: '{text}'")
         
         # Use the utility function to detect termination phrases
@@ -298,7 +223,6 @@
             return
         
         logger.debug(f"No termination phrase found in '{text}'")
->>>>>>> 9d88dba7
         
         # For non-matching input, always call generate_reply if we have a session
         # and we're not already in the process of terminating
